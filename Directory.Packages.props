<?xml version="1.0" encoding="utf-8"?>
<Project>
  <!-- https://learn.microsoft.com/nuget/consume-packages/central-package-management -->
  <PropertyGroup>
    <ManagePackageVersionsCentrally>true</ManagePackageVersionsCentrally>
    <CentralPackageTransitivePinningEnabled>true</CentralPackageTransitivePinningEnabled>
  </PropertyGroup>
  <ItemGroup>
<<<<<<< HEAD
    <PackageVersion Include="Microsoft.CodeAnalysis.PublicApiAnalyzers" Version="3.3.4" />
    <PackageVersion Include="Microsoft.NET.Test.Sdk" Version="17.10.0" />
    <PackageVersion Include="QRCoder" Version="1.6.0" />
    <PackageVersion Include="System.CommandLine" Version="2.0.0-beta4.22272.1" />
    <PackageVersion Include="System.Drawing.Common" Version="8.0.7" />
=======
    <PackageVersion Include="Microsoft.NET.Test.Sdk" Version="17.11.1" />
>>>>>>> f64e10ed
    <PackageVersion Include="xunit.runner.visualstudio" Version="2.8.2" />
    <PackageVersion Include="xunit" Version="2.9.1" />
  </ItemGroup>
  <ItemGroup>
    <GlobalPackageReference Include="CSharpIsNullAnalyzer" Version="0.1.593" />
    <GlobalPackageReference Include="DotNetAnalyzers.DocumentationAnalyzers" Version="1.0.0-beta.59" />
    <GlobalPackageReference Include="Nerdbank.GitVersioning" Version="3.6.143" />
    <GlobalPackageReference Include="Nullable" Version="1.3.1" />
    <GlobalPackageReference Include="StyleCop.Analyzers.Unstable" Version="1.2.0.556" />
  </ItemGroup>
</Project><|MERGE_RESOLUTION|>--- conflicted
+++ resolved
@@ -6,15 +6,11 @@
     <CentralPackageTransitivePinningEnabled>true</CentralPackageTransitivePinningEnabled>
   </PropertyGroup>
   <ItemGroup>
-<<<<<<< HEAD
     <PackageVersion Include="Microsoft.CodeAnalysis.PublicApiAnalyzers" Version="3.3.4" />
-    <PackageVersion Include="Microsoft.NET.Test.Sdk" Version="17.10.0" />
+    <PackageVersion Include="Microsoft.NET.Test.Sdk" Version="17.11.1" />
     <PackageVersion Include="QRCoder" Version="1.6.0" />
     <PackageVersion Include="System.CommandLine" Version="2.0.0-beta4.22272.1" />
     <PackageVersion Include="System.Drawing.Common" Version="8.0.7" />
-=======
-    <PackageVersion Include="Microsoft.NET.Test.Sdk" Version="17.11.1" />
->>>>>>> f64e10ed
     <PackageVersion Include="xunit.runner.visualstudio" Version="2.8.2" />
     <PackageVersion Include="xunit" Version="2.9.1" />
   </ItemGroup>
