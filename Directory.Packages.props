--- conflicted
+++ resolved
@@ -6,22 +6,15 @@
     <CentralPackageTransitivePinningEnabled>true</CentralPackageTransitivePinningEnabled>
   </PropertyGroup>
   <ItemGroup>
-<<<<<<< HEAD
     <PackageVersion Include="Microsoft.CodeAnalysis.PublicApiAnalyzers" Version="3.3.4" />
-    <PackageVersion Include="Microsoft.NET.Test.Sdk" Version="17.12.0" />
     <PackageVersion Include="QRCoder" Version="1.6.0" />
     <PackageVersion Include="System.CommandLine" Version="2.0.0-beta4.22272.1" />
     <PackageVersion Include="System.Drawing.Common" Version="8.0.10" />
-    <PackageVersion Include="xunit.runner.visualstudio" Version="2.8.2" />
-    <PackageVersion Include="xunit" Version="2.9.2" />
-=======
-    <!-- Put repo-specific PackageVersion items in this group. -->
   </ItemGroup>
   <ItemGroup Label="Library.Template">
     <PackageVersion Include="Microsoft.NET.Test.Sdk" Version="17.12.0" />
     <PackageVersion Include="xunit.runner.visualstudio" Version="3.0.0" />
     <PackageVersion Include="xunit.v3" Version="1.0.0" />
->>>>>>> aa130d09
   </ItemGroup>
   <ItemGroup>
     <!-- Put repo-specific GlobalPackageReference items in this group. -->
