--- conflicted
+++ resolved
@@ -11,15 +11,8 @@
     <PackageVersion Include="QRCoder" Version="1.4.3" />
     <PackageVersion Include="System.CommandLine" Version="2.0.0-beta4.22272.1" />
     <PackageVersion Include="System.Drawing.Common" Version="7.0.0" />
-<<<<<<< HEAD
-    <PackageVersion Include="xunit.runner.visualstudio" Version="2.5.1" />
-    <PackageVersion Include="xunit" Version="2.5.1" />
-=======
     <PackageVersion Include="xunit.runner.visualstudio" Version="2.8.2" />
     <PackageVersion Include="xunit" Version="2.9.0" />
-    <PackageVersion Include="ZXing.Net" Version="0.16.9" />
-    <PackageVersion Include="ZXing.Net.Bindings.Windows.Compatibility" Version="0.16.12" />
->>>>>>> 40c10d5c
   </ItemGroup>
   <ItemGroup>
     <GlobalPackageReference Include="CSharpIsNullAnalyzer" Version="0.1.593" />
