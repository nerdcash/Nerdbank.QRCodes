--- conflicted
+++ resolved
@@ -1,31 +1,18 @@
 ﻿<Project Sdk="Microsoft.NET.Sdk">
 
   <PropertyGroup>
-<<<<<<< HEAD
-    <TargetFrameworks>net7.0;net7.0-windows</TargetFrameworks>
+    <TargetFrameworks>net8.0;net8.0-windows</TargetFrameworks>
     <AllowUnsafeBlocks>true</AllowUnsafeBlocks>
-=======
-    <TargetFrameworks>net8.0;net8.0-windows</TargetFrameworks>
->>>>>>> 40c10d5c
   </PropertyGroup>
 
   <ItemGroup>
     <PackageReference Include="Microsoft.CodeAnalysis.PublicApiAnalyzers" PrivateAssets="all" />
     <PackageReference Include="QRCoder" />
   </ItemGroup>
-<<<<<<< HEAD
 
   <ItemGroup>
     <AdditionalFiles Include="$(TargetFramework)\PublicAPI.Shipped.txt" />
     <AdditionalFiles Include="$(TargetFramework)\PublicAPI.Unshipped.txt" />
-=======
-  <ItemGroup Condition="'$(TargetFramework)'=='net8.0'">
-    <PackageReference Include="System.Drawing.Common" />
-  </ItemGroup>
-  <ItemGroup Condition="'$(TargetFramework)'=='net8.0-windows'">
-    <PackageReference Include="ZXing.Net" />
-    <PackageReference Include="ZXing.Net.Bindings.Windows.Compatibility" />
->>>>>>> 40c10d5c
   </ItemGroup>
 
   <Import Project="NativeBindings.targets" />
