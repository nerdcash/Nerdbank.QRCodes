trigger:
  batch: true
  branches:
    include:
    - main
    - 'v*.*'
    - 'validate/*'
  paths:
    exclude:
    - doc/
    - '*.md'
    - .vscode/
    - .github/
    - azure-pipelines/release.yml

parameters:
- name: includeMacOS
  displayName: Build on macOS
  type: boolean
  default: false # macOS is often bogged down in Azure Pipelines
- name: RunTests
  displayName: Run tests
  type: boolean
  default: true

variables:
  DOTNET_SKIP_FIRST_TIME_EXPERIENCE: true
  BuildConfiguration: Release
<<<<<<< HEAD
  #codecov_token: # Get a new one from https://codecov.io/
  #ci_feed: # Azure Artifacts feed URL
=======
  ci_feed: https://pkgs.dev.azure.com/andrewarnott/_packaging/CI/nuget/v3/index.json # Azure Artifacts feed URL
>>>>>>> f355f008
  NUGET_PACKAGES: $(Agent.TempDirectory)/.nuget/packages/

jobs:
- template: azure-pipelines/build.yml
  parameters:
    includeMacOS: ${{ parameters.includeMacOS }}
    RunTests: ${{ parameters.RunTests }}<|MERGE_RESOLUTION|>--- conflicted
+++ resolved
@@ -26,12 +26,7 @@
 variables:
   DOTNET_SKIP_FIRST_TIME_EXPERIENCE: true
   BuildConfiguration: Release
-<<<<<<< HEAD
-  #codecov_token: # Get a new one from https://codecov.io/
-  #ci_feed: # Azure Artifacts feed URL
-=======
   ci_feed: https://pkgs.dev.azure.com/andrewarnott/_packaging/CI/nuget/v3/index.json # Azure Artifacts feed URL
->>>>>>> f355f008
   NUGET_PACKAGES: $(Agent.TempDirectory)/.nuget/packages/
 
 jobs:
