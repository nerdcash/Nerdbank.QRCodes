--- conflicted
+++ resolved
@@ -53,20 +53,6 @@
 $testBinLog = Join-Path $ArtifactStagingFolder (Join-Path build_logs test.binlog)
 $testLogs = Join-Path $ArtifactStagingFolder test_logs
 
-<<<<<<< HEAD
-& $dotnet test $RepoRoot `
-    --no-build `
-    -c $Configuration `
-    -p:Platform=$platform `
-    --filter "TestCategory!=FailsInCloudTest" `
-    --collect "Code Coverage;Format=cobertura" `
-    --settings "$PSScriptRoot/test.runsettings" `
-    --blame-hang-timeout 60s `
-    --blame-crash `
-    -bl:"$testBinLog" `
-    --diag "$testDiagLog;TraceLevel=info" `
-    --logger trx `
-=======
 $globalJson = Get-Content $PSScriptRoot/../global.json | ConvertFrom-Json
 $isMTP = $globalJson.test.runner -eq 'Microsoft.Testing.Platform'
 if ($isMTP) {
@@ -75,6 +61,7 @@
     & $dotnet test --solution $RepoRoot `
         --no-build `
         -c $Configuration `
+        -p:Platform=$platform `
         -bl:"$testBinLog" `
         --filter-not-trait 'TestCategory=FailsInCloudTest' `
         --coverage `
@@ -96,6 +83,7 @@
     & $dotnet test $RepoRoot `
         --no-build `
         -c $Configuration `
+        -p:Platform=$platform `
         --filter "TestCategory!=FailsInCloudTest" `
         --collect "Code Coverage;Format=cobertura" `
         --settings "$PSScriptRoot/test.runsettings" `
@@ -107,7 +95,6 @@
 
     $trxFiles = Get-ChildItem -Recurse -Path $RepoRoot\test\*.trx
 }
->>>>>>> f355f008
 
 $unknownCounter = 0
 $trxFiles |% {
