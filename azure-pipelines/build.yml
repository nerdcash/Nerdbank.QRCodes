parameters:
- name: windowsPool
  type: object
  default:
    vmImage: windows-2022
- name: includeMacOS
  type: boolean
- name: RunTests
  type: boolean
  default: true
- name: publishPlatforms
  type: object
  default:
  - x64
  - ARM64

jobs:
- job: Windows
  pool: ${{ parameters.windowsPool }}
  steps:
  - checkout: self
    fetchDepth: 0 # avoid shallow clone so nbgv can do its work.
    clean: true
  - template: install-dependencies.yml

  - script: dotnet nbgv cloud -c
    displayName: ⚙ Set build number

  - template: cargo.yml
    parameters:
      test_target: x86_64-pc-windows-msvc
      RunTests: ${{ parameters.RunTests }}

  - template: dotnet.yml
    parameters:
      RunTests: ${{ parameters.RunTests }}

- job: Linux
  pool:
    vmImage: Ubuntu-22.04
  steps:
  - checkout: self
    fetchDepth: 0 # avoid shallow clone so nbgv can do its work.
    clean: true
  - template: cargo.yml
    parameters:
      test_target: x86_64-unknown-linux-gnu
      RunTests: ${{ parameters.RunTests }}
      checks: true
  - template: dotnet.yml
    parameters:
      RunTests: ${{ parameters.RunTests }}
  - script: dotnet format --verify-no-changes --no-restore
    displayName: 💅 Verify formatted code

- job: android
  displayName: android
  pool:
    name: CustomAgents
    demands:
    - Agent.OS -equals Linux
  steps:
  - checkout: self
    fetchDepth: 1
    clean: true
    submodules: true

  - template: android.yml

- job: macOS
  condition: ${{ parameters.includeMacOS }}
  pool:
<<<<<<< HEAD
    vmImage: macOS-12
  variables:
    IPHONEOS_DEPLOYMENT_TARGET: 17.0
=======
    vmImage: macOS-14
>>>>>>> 099cd1d8
  steps:
  - checkout: self
    fetchDepth: 0 # avoid shallow clone so nbgv can do its work.
    clean: true
  - template: install-dependencies.yml
  - template: cargo.yml
    parameters:
      RunTests: ${{ parameters.RunTests }}
      test_target: x86_64-apple-darwin
  - pwsh: cargo binstall -y cross@0.2.5
    displayName: ⚙️ install cross
  - pwsh: |
      Remove-Item -Recurse -Force target/release # cross build fails if this directory has files from prior steps. I don't know why it even exists.
      cross build -r --target=aarch64-unknown-linux-gnu
    displayName: 🛠️ build linux-arm64
    workingDirectory: src/nerdbank-qrcodes
  - template: dotnet.yml
    parameters:
      RunTests: ${{ parameters.RunTests }}

- job: Pack
  displayName: dotnet pack
  dependsOn:
  - Windows
  - Linux
  - macOS
  - android
  pool:
    name: CustomAgents
    demands:
    - Agent.OS -equals Linux
  variables:
  - group: Android signing
  steps:
  - checkout: self
    fetchDepth: 0 # avoid shallow clone so nbgv can do its work.
    clean: true
    submodules: true
  - template: install-dependencies.yml
  - template: pack.yml
    parameters:
      signArtifacts: ${{ parameters.signArtifacts }}

- job: WrapUp
  dependsOn:
  - Windows
  - Linux
  - macOS
  pool: ${{ parameters.windowsPool }} # Use Windows agent because PublishSymbols task requires it (https://github.com/microsoft/azure-pipelines-tasks/issues/13821).
  condition: succeededOrFailed()
  steps:
  - checkout: self
    fetchDepth: 0 # avoid shallow clone so nbgv can do its work.
    clean: true
  - template: install-dependencies.yml
    parameters:
      initArgs: -NoRestore
  - template: publish-symbols.yml
    parameters:
      includeMacOS: ${{ parameters.includeMacOS }}
  - ${{ if parameters.RunTests }}:
    - template: publish-codecoverage.yml
      parameters:
        includeMacOS: ${{ parameters.includeMacOS }}
  - template: publish-deployables.yml<|MERGE_RESOLUTION|>--- conflicted
+++ resolved
@@ -70,13 +70,9 @@
 - job: macOS
   condition: ${{ parameters.includeMacOS }}
   pool:
-<<<<<<< HEAD
-    vmImage: macOS-12
+    vmImage: macOS-14
   variables:
     IPHONEOS_DEPLOYMENT_TARGET: 17.0
-=======
-    vmImage: macOS-14
->>>>>>> 099cd1d8
   steps:
   - checkout: self
     fetchDepth: 0 # avoid shallow clone so nbgv can do its work.
