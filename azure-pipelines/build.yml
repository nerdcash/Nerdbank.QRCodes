parameters:
- name: windowsPool
  type: object
  default:
    vmImage: windows-2025
- name: includeMacOS
  type: boolean
- name: RunTests
  type: boolean
  default: true
- name: publishPlatforms
  type: object
  default:
  - x64
  - ARM64

jobs:
- job: Windows
  pool: ${{ parameters.windowsPool }}
  steps:
  - checkout: self
    fetchDepth: 0 # avoid shallow clone so nbgv can do its work.
    clean: true
  - template: install-dependencies.yml

  - script: dotnet nbgv cloud -c
    displayName: ⚙ Set build number

  - template: cargo.yml
    parameters:
      test_target: x86_64-pc-windows-msvc
      RunTests: ${{ parameters.RunTests }}

  - template: dotnet.yml
    parameters:
      RunTests: ${{ parameters.RunTests }}

- job: Linux
  pool:
    vmImage: ubuntu-24.04
  steps:
  - checkout: self
    fetchDepth: 0 # avoid shallow clone so nbgv can do its work.
    clean: true
  - template: cargo.yml
    parameters:
      test_target: x86_64-unknown-linux-gnu
      RunTests: ${{ parameters.RunTests }}
      checks: true
  - template: dotnet.yml
    parameters:
      RunTests: ${{ parameters.RunTests }}
  - script: dotnet format --verify-no-changes
    displayName: 💅 Verify formatted code
    env:
      dotnetformat: true # part of a workaround for https://github.com/dotnet/sdk/issues/44951

- job: android
  displayName: android
  pool:
    name: CustomAgents
    demands:
    - Agent.OS -equals Linux
  steps:
  - checkout: self
    fetchDepth: 1
    clean: true
    submodules: true

  - template: android.yml

- job: macOS
  condition: ${{ parameters.includeMacOS }}
  pool:
<<<<<<< HEAD
    vmImage: macOS-14
  variables:
    IPHONEOS_DEPLOYMENT_TARGET: 17.0
=======
    vmImage: macOS-15
>>>>>>> f355f008
  steps:
  - checkout: self
    fetchDepth: 0 # avoid shallow clone so nbgv can do its work.
    clean: true
  - template: install-dependencies.yml
  - template: cargo.yml
    parameters:
      RunTests: ${{ parameters.RunTests }}
      test_target: x86_64-apple-darwin
  - pwsh: cargo binstall -y cross@0.2.5
    displayName: ⚙️ install cross
  - pwsh: |
      Remove-Item -Recurse -Force target/release # cross build fails if this directory has files from prior steps. I don't know why it even exists.
      cross build -r --target=aarch64-unknown-linux-gnu
    displayName: 🛠️ build linux-arm64
    workingDirectory: src/nerdbank-qrcodes
  - template: dotnet.yml
    parameters:
      RunTests: ${{ parameters.RunTests }}

- job: Pack
  displayName: dotnet pack
  dependsOn:
  - Windows
  - Linux
  - macOS
  - android
  pool:
    name: CustomAgents
    demands:
    - Agent.OS -equals Linux
  variables:
  - group: Android signing
  steps:
  - checkout: self
    fetchDepth: 0 # avoid shallow clone so nbgv can do its work.
    clean: true
    submodules: true
  - template: install-dependencies.yml
  - template: pack.yml
    parameters:
      signArtifacts: ${{ parameters.signArtifacts }}

- job: WrapUp
  dependsOn:
  - Windows
  - Linux
  - macOS
  pool: ${{ parameters.windowsPool }} # Use Windows agent because PublishSymbols task requires it (https://github.com/microsoft/azure-pipelines-tasks/issues/13821).
  condition: succeededOrFailed()
  steps:
  - checkout: self
    fetchDepth: 0 # avoid shallow clone so nbgv can do its work.
    clean: true
  - template: install-dependencies.yml
    parameters:
      initArgs: -NoRestore
  - template: publish-symbols.yml
    parameters:
      includeMacOS: ${{ parameters.includeMacOS }}
  - ${{ if parameters.RunTests }}:
    - template: publish-codecoverage.yml
      parameters:
        includeMacOS: ${{ parameters.includeMacOS }}
  - template: publish-deployables.yml<|MERGE_RESOLUTION|>--- conflicted
+++ resolved
@@ -72,13 +72,9 @@
 - job: macOS
   condition: ${{ parameters.includeMacOS }}
   pool:
-<<<<<<< HEAD
-    vmImage: macOS-14
+    vmImage: macOS-15
   variables:
     IPHONEOS_DEPLOYMENT_TARGET: 17.0
-=======
-    vmImage: macOS-15
->>>>>>> f355f008
   steps:
   - checkout: self
     fetchDepth: 0 # avoid shallow clone so nbgv can do its work.
