name: 🏭 Build

on:
  push:
    branches:
    - main
    - 'v*.*'
    - validate/*
  pull_request:
  workflow_dispatch:

env:
  DOTNET_SKIP_FIRST_TIME_EXPERIENCE: true
  BUILDCONFIGURATION: Release
  NUGET_PACKAGES: ${{ github.workspace }}/.nuget/packages/

jobs:
  build:
    name: 🏭 Build

    runs-on: ${{ matrix.os }}
    strategy:
      fail-fast: false
      matrix:
        os:
        - ubuntu-22.04
        - macos-14
        - windows-2022

    steps:
    - uses: actions/checkout@v4
      with:
        fetch-depth: 0 # avoid shallow clone so nbgv can do its work.
    - name: ⚙ Install prerequisites
      run: |
        ./init.ps1 -UpgradePrerequisites
        dotnet --info

        # Print mono version if it is present.
        if (Get-Command mono -ErrorAction SilentlyContinue) {
          mono --version
        }
      shell: pwsh
    - name: ⚙️ Set pipeline variables based on source
      run: tools/variables/_define.ps1
      shell: pwsh
<<<<<<< HEAD
    - name: 🛠️ cargo build
      run: src/nerdbank-qrcodes/build_all.ps1 -Release
      shell: pwsh
      env:
        IPHONEOS_DEPLOYMENT_TARGET: 17.0

    - uses: taiki-e/install-action@v2
      with:
        tool: cross
      if: startsWith(matrix.os, 'ubuntu')
      name: ⚙️ cargo install cross

    - name: 🛠️ cross build linux-arm64
      run: cross build -r --target=aarch64-unknown-linux-gnu
      shell: pwsh
      if: startsWith(matrix.os, 'ubuntu')
      working-directory: src/nerdbank-qrcodes

    - name: 📱 Build iOS Framework
      run: azure-pipelines/build_ios_framework.ps1
      shell: pwsh
      if: startsWith(matrix.os, 'macos')

    - name: 🛠 dotnet build
      run: |
        dotnet build -p:Platform=x64 --no-restore -c ${{ env.BUILDCONFIGURATION }} -warnAsError -warnNotAsError:NU1901,NU1902,NU1903,NU1904 /bl:"${{ runner.temp }}/_artifacts/build_logs/build_x64.binlog"
        dotnet build -p:Platform=ARM64 --no-restore -c ${{ env.BUILDCONFIGURATION }} -warnAsError -warnNotAsError:NU1901,NU1902,NU1903,NU1904 /bl:"${{ runner.temp }}/_artifacts/build_logs/build_arm64.binlog"
    - name: 🧪 dotnet test
      run: azure-pipelines/dotnet-test-cloud.ps1 -Configuration ${{ env.BUILDCONFIGURATION }} -Agent ${{ runner.os }}
=======
    - name: 🛠 build
      run: dotnet build -t:build,pack --no-restore -c ${{ env.BUILDCONFIGURATION }} -warnAsError -warnNotAsError:NU1901,NU1902,NU1903,NU1904 /bl:"${{ runner.temp }}/_artifacts/build_logs/build.binlog"
    - name: 🧪 test
      run: tools/dotnet-test-cloud.ps1 -Configuration ${{ env.BUILDCONFIGURATION }} -Agent ${{ runner.os }}
>>>>>>> 13397fd1
      shell: pwsh
    - name: 💅🏻 Verify formatted code
      run: dotnet format --verify-no-changes --no-restore
      shell: pwsh
      if: runner.os == 'Linux'
    - name: 📚 Verify docfx build
      run: dotnet docfx docfx/docfx.json --warningsAsErrors --disableGitFeatures
      if: runner.os == 'Linux'
    - name: ⚙ Update pipeline variables based on build outputs
      run: tools/variables/_define.ps1
      shell: pwsh
    - name: 📢 Publish artifacts
      uses: ./.github/actions/publish-artifacts
      if: cancelled() == false
    - name: 📢 Publish code coverage results to codecov.io
<<<<<<< HEAD
      run: ./azure-pipelines/publish-CodeCov.ps1 -CodeCovToken "${{ secrets.CODECOV_TOKEN }}" -PathToCodeCoverage "${{ runner.temp }}/_artifacts/coverageResults" -Name "${{ runner.os }} Coverage Results" -Flags "${{ runner.os }}"
=======
      run: ./tools/publish-CodeCov.ps1 -CodeCovToken "${{ env.codecov_token }}" -PathToCodeCoverage "${{ runner.temp }}/_artifacts/coverageResults" -Name "${{ runner.os }} Coverage Results" -Flags "${{ runner.os }}"
>>>>>>> 13397fd1
      shell: pwsh
      timeout-minutes: 3
      continue-on-error: true
      if: always()

  android:
    name: 🤖 Android

    runs-on: ubuntu-20.04
    steps:
    - uses: actions/checkout@v4
      with:
        fetch-depth: 0 # avoid shallow clone so nbgv can do its work.
    - uses: taiki-e/install-action@v2
      with:
        tool: cargo-ndk@3
      name: ⚙️ Install cargo-ndk
    - name: ⚙️ install android tooling
      run: ./tools/Install-AndroidBuildTools.ps1
      shell: pwsh
    - run: ./build_all.ps1 -AndroidEmulatorOnly -AndroidDeviceOnly -Release
      name: 🛠️ build android
      working-directory:  src/nerdbank-qrcodes
      shell: pwsh
    - name: 📥 Collect artifacts
      run: azure-pipelines/artifacts/_stage_all.ps1
      shell: pwsh
      if: always()
    - name: 📢 Upload rust
      uses: actions/upload-artifact@v4
      with:
        name: rust-android
        path: ${{ runner.temp }}/_artifacts/rust

  pack:
    name: 📦 Pack

    needs:
    - build
    - android
    runs-on: windows-latest
    steps:
    - uses: actions/checkout@v4
      with:
        fetch-depth: 0 # avoid shallow clone so nbgv can do its work.

    - name: ⚙ Install prerequisites
      run: |
        ./init.ps1 -UpgradePrerequisites
        dotnet --info

        # Print mono version if it is present.
        if (Get-Command mono -ErrorAction SilentlyContinue) {
          mono --version
        }
      shell: pwsh

    - uses: taiki-e/install-action@v2
      with:
        tool: cargo-bundle-licenses
      name: ⚙️ Install cargo-bundle-licenses

    - name: 🪪 3rd party licenses
      run: src/nerdbank-qrcodes/Generate-3rdPartyNotices.ps1
      shell: pwsh

    - name: 🔻 Download linux artifacts
      uses: actions/download-artifact@v4
      with:
        name: rust-Linux
        path: src/nerdbank-qrcodes/target

    - name: 🔻 Download android artifacts
      uses: actions/download-artifact@v4
      with:
        name: rust-android
        path: src/nerdbank-qrcodes/target

    - name: 🔻 Download windows artifacts
      uses: actions/download-artifact@v4
      with:
        name: rust-Windows
        path: src/nerdbank-qrcodes/target

    - name: 🔻 Download macOS artifacts
      uses: actions/download-artifact@v4
      with:
        name: rust-macOS
        path: src/nerdbank-qrcodes/target

    - name: 🔻 Download iOS framework
      uses: actions/download-artifact@v4
      with:
        name: ios_framework
        path: bin/release/nerdbank_qrcodes.xcframework

    - name: 🛠 dotnet pack
      run: dotnet pack --no-restore -c ${{ env.BUILDCONFIGURATION }} -warnAsError -warnNotAsError:NU1901,NU1902,NU1903,NU1904 /bl:"${{ runner.temp }}/_artifacts/build_logs/build.binlog"

    - name: 📥 Collect artifacts
      run: azure-pipelines/artifacts/_stage_all.ps1
      shell: pwsh
      if: always()

    - name: 📢 Upload deployables
      uses: actions/upload-artifact@v4
      with:
        name: deployables
        path: ${{ runner.temp }}/_artifacts/deployables
      if: always()<|MERGE_RESOLUTION|>--- conflicted
+++ resolved
@@ -44,7 +44,6 @@
     - name: ⚙️ Set pipeline variables based on source
       run: tools/variables/_define.ps1
       shell: pwsh
-<<<<<<< HEAD
     - name: 🛠️ cargo build
       run: src/nerdbank-qrcodes/build_all.ps1 -Release
       shell: pwsh
@@ -73,13 +72,7 @@
         dotnet build -p:Platform=x64 --no-restore -c ${{ env.BUILDCONFIGURATION }} -warnAsError -warnNotAsError:NU1901,NU1902,NU1903,NU1904 /bl:"${{ runner.temp }}/_artifacts/build_logs/build_x64.binlog"
         dotnet build -p:Platform=ARM64 --no-restore -c ${{ env.BUILDCONFIGURATION }} -warnAsError -warnNotAsError:NU1901,NU1902,NU1903,NU1904 /bl:"${{ runner.temp }}/_artifacts/build_logs/build_arm64.binlog"
     - name: 🧪 dotnet test
-      run: azure-pipelines/dotnet-test-cloud.ps1 -Configuration ${{ env.BUILDCONFIGURATION }} -Agent ${{ runner.os }}
-=======
-    - name: 🛠 build
-      run: dotnet build -t:build,pack --no-restore -c ${{ env.BUILDCONFIGURATION }} -warnAsError -warnNotAsError:NU1901,NU1902,NU1903,NU1904 /bl:"${{ runner.temp }}/_artifacts/build_logs/build.binlog"
-    - name: 🧪 test
       run: tools/dotnet-test-cloud.ps1 -Configuration ${{ env.BUILDCONFIGURATION }} -Agent ${{ runner.os }}
->>>>>>> 13397fd1
       shell: pwsh
     - name: 💅🏻 Verify formatted code
       run: dotnet format --verify-no-changes --no-restore
@@ -95,11 +88,7 @@
       uses: ./.github/actions/publish-artifacts
       if: cancelled() == false
     - name: 📢 Publish code coverage results to codecov.io
-<<<<<<< HEAD
-      run: ./azure-pipelines/publish-CodeCov.ps1 -CodeCovToken "${{ secrets.CODECOV_TOKEN }}" -PathToCodeCoverage "${{ runner.temp }}/_artifacts/coverageResults" -Name "${{ runner.os }} Coverage Results" -Flags "${{ runner.os }}"
-=======
-      run: ./tools/publish-CodeCov.ps1 -CodeCovToken "${{ env.codecov_token }}" -PathToCodeCoverage "${{ runner.temp }}/_artifacts/coverageResults" -Name "${{ runner.os }} Coverage Results" -Flags "${{ runner.os }}"
->>>>>>> 13397fd1
+      run: ./tools/publish-CodeCov.ps1 -CodeCovToken "${{ secrets.CODECOV_TOKEN }}" -PathToCodeCoverage "${{ runner.temp }}/_artifacts/coverageResults" -Name "${{ runner.os }} Coverage Results" -Flags "${{ runner.os }}"
       shell: pwsh
       timeout-minutes: 3
       continue-on-error: true
@@ -125,7 +114,7 @@
       working-directory:  src/nerdbank-qrcodes
       shell: pwsh
     - name: 📥 Collect artifacts
-      run: azure-pipelines/artifacts/_stage_all.ps1
+      run: tools/artifacts/_stage_all.ps1
       shell: pwsh
       if: always()
     - name: 📢 Upload rust
@@ -200,7 +189,7 @@
       run: dotnet pack --no-restore -c ${{ env.BUILDCONFIGURATION }} -warnAsError -warnNotAsError:NU1901,NU1902,NU1903,NU1904 /bl:"${{ runner.temp }}/_artifacts/build_logs/build.binlog"
 
     - name: 📥 Collect artifacts
-      run: azure-pipelines/artifacts/_stage_all.ps1
+      run: tools/artifacts/_stage_all.ps1
       shell: pwsh
       if: always()
 
